--- conflicted
+++ resolved
@@ -166,18 +166,10 @@
   sample_datapoint = dataset.itervalues().next()
   feature_shape = np.shape(sample_datapoint["fingerprint"])
   n_targets = len(sample_datapoint["labels"])
-<<<<<<< HEAD
   X = np.squeeze(np.zeros((n_samples,) + feature_shape))
-=======
-  #print("Allocating X...")
-  #X = np.squeeze(np.zeros((n_samples,) + feature_shape))
-  print("Allocating y...")
->>>>>>> f2dca20f
   y = np.zeros((n_samples, n_targets))
-  print("allocating W...")
   W = np.ones((n_samples, n_targets))
   sorted_ids = sorted(dataset.keys())
-  print("Done sorting. About to fill X")
   tensors = []
   for id_ind, id in enumerate(sorted_ids):
     datapoint = dataset[id]
